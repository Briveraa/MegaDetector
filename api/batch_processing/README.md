--- conflicted
+++ resolved
@@ -114,15 +114,9 @@
 ]
 ``` 
 
-<<<<<<< HEAD
 
 #### Other notes and example  
 
-=======
-
-#### Other notes and example  
-
->>>>>>> e98573e5
 - Only images with file name ending in &lsquo;.jpg&rsquo; or &lsquo;.jpeg&rsquo; (case insensitive) will be processed, so please make sure the file names are compliant before you upload them to the container (you cannot rename a blob without copying it entirely once it is in Blob Storage). 
 
 - By default we process all such images in the specified container. You can choose to only process a subset of them by specifying the other input parameters, and the images will be filtered out accordingly in this order:
@@ -303,11 +297,7 @@
 
 ## Post-processing tools
 
-<<<<<<< HEAD
-The [postprocessing](postprocessing) folder contains tools for working with the output of our detector API.  In particular, [postprocess_batch_results.py](postprocessing/postprocess_batch_results.py) provides visualization and accuracy assessment tools for the output of the batch processing API.
-=======
 The [postprocessing](postprocessing) folder contains tools for working with the output of our detector API.  In particular, [postprocess_batch_results.py](postprocessing/postprocess_batch_results.py) provides visualization and accuracy assessment tools for the output of the batch processing API. A sample output for the Snapshot Serengeti data when using ground-truth annotations can be seen [here](http://dolphinvm.westus2.cloudapp.azure.com/data/snapshot_serengeti/serengeti_val_detections_from_pkl_MDv1_20190528_w_classifications_eval/).
->>>>>>> e98573e5
 
 
 ## Integration with other tools
